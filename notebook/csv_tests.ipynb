--- conflicted
+++ resolved
@@ -2,11 +2,7 @@
  "cells": [
   {
    "cell_type": "code",
-<<<<<<< HEAD
    "execution_count": 42,
-=======
-   "execution_count": 20,
->>>>>>> 57d3572f
    "id": "bcfdf07d",
    "metadata": {},
    "outputs": [],
@@ -23,11 +19,7 @@
   },
   {
    "cell_type": "code",
-<<<<<<< HEAD
    "execution_count": 43,
-=======
-   "execution_count": 29,
->>>>>>> 57d3572f
    "id": "c3f4c9da",
    "metadata": {},
    "outputs": [],
@@ -77,11 +69,7 @@
   },
   {
    "cell_type": "code",
-<<<<<<< HEAD
    "execution_count": 44,
-=======
-   "execution_count": 30,
->>>>>>> 57d3572f
    "id": "50515cd4",
    "metadata": {},
    "outputs": [],
@@ -99,7 +87,6 @@
     "    #coarse matching\n",
     "    for row in range(len(low_df)):\n",
     "        if low_df['Source ID'].iloc[row] == 'Unknown': #check to make sure we didn't already do coarse matching\n",
-<<<<<<< HEAD
     "            if low_df['Stationary'].iloc[row]:\n",
     "                if unique_sources is not None:\n",
     "                    ra = low_df['Coord RA'].iloc[row]\n",
@@ -141,46 +128,6 @@
     "                    low_df.loc[row, 'Source ID'] = 'id0001'\n",
     "            else:\n",
     "                low_df.loc[row, 'Source ID'] = 'Not Stationary'\n",
-=======
-    "            if unique_sources is not None:\n",
-    "                ra = low_df['Coord RA'].iloc[row]\n",
-    "                dec = low_df['Coord Dec'].iloc[row]\n",
-    "                coord1 = SkyCoord(ra, dec)\n",
-    "                fwhm = low_df['Beam Maj Axis'].iloc[row]\n",
-    "                fwhm1_val = float(fwhm.replace(' arcsec', ''))\n",
-    "                source_ids = unique_sources['Source ID']\n",
-    "                matched  = False\n",
-    "                while not matched:\n",
-    "                    for i in range(len(source_ids)): #compare with each unique source\n",
-    "                        coord2 = SkyCoord(unique_sources['RA'][i], unique_sources['Dec'][i])\n",
-    "                        sep = coord1.separation(coord2)\n",
-    "                        fwhm2_val = float(unique_sources['FWHM'][i].replace(' arcsec', ''))\n",
-    "                        max_sep = (fwhm1_val * fwhm2_val)**(1/2) * u.arcsec\n",
-    "                        matched = (sep <= max_sep)\n",
-    "                        if matched:\n",
-    "                            low_df.loc[row, 'Source ID'] = source_ids[i]\n",
-    "                            break\n",
-    "                    break\n",
-    "                if not matched:\n",
-    "                    num = 1\n",
-    "                    id_nums = [int(source_id.replace('id', '')) for source_id in unique_sources['Source ID']]\n",
-    "                    while num in id_nums:\n",
-    "                        num += 1\n",
-    "                    next_number = '0' * (4 - len(str(num))) + str(num)\n",
-    "                    next_id = f'id{next_number}'\n",
-    "                    source_ids.append(next_id)\n",
-    "                    unique_sources['RA'].append(ra)\n",
-    "                    unique_sources['Dec'].append(dec)\n",
-    "                    unique_sources['FWHM'].append(fwhm)\n",
-    "                    low_df.loc[row, 'Source ID'] = next_id\n",
-    "                    unique_sources['Ambiguous Ties'].append('Unknown')\n",
-    "            else:\n",
-    "                ra = low_df['Coord RA'].iloc[row]\n",
-    "                dec = low_df['Coord Dec'].iloc[row]\n",
-    "                fwhm = low_df['Beam Maj Axis'].iloc[row]\n",
-    "                unique_sources = {'Source ID': ['id0001'], 'RA': [ra], 'Dec': [dec], 'FWHM': [fwhm], 'Ambiguous Ties': ['Unknown']}\n",
-    "                low_df.loc[row, 'Source ID'] = 'id0001'\n",
->>>>>>> 57d3572f
     "\n",
     "    #further refining matches\n",
     "    new_sources = unique_sources.copy()\n",
@@ -190,22 +137,6 @@
     "        ra_list = [Angle(ra, u.deg) for ra in temp_df['Coord RA']]\n",
     "        dec_list = [Angle(dec, u.deg) for dec in temp_df['Coord Dec']]\n",
     "        fwhm_list = [Angle(fwhm, u.arcsec) for fwhm in temp_df['Beam Maj Axis']]\n",
-<<<<<<< HEAD
-=======
-    "        try:\n",
-    "            avg_ra = sum(ra_list) / len(ra_list)\n",
-    "            avg_dec = sum(dec_list) / len(dec_list)\n",
-    "            geo_avg_fwhm = math.prod(fwhm_list) ** (1/len(fwhm_list))\n",
-    "            unique_sources['RA'][i] = avg_ra\n",
-    "            unique_sources['Dec'][i] = avg_dec\n",
-    "            unique_sources['FWHM'][i] = geo_avg_fwhm\n",
-    "        except ZeroDivisionError:\n",
-    "            print('Source ID {} not found in low level csv.'.format(unique_sources['Source ID'][i]))\n",
-    "    #comparing averaged unique sources\n",
-    "    new_sources = unique_sources.copy()\n",
-    "    to_skip = []\n",
-    "    for i in range(len(unique_sources['Source ID'])):\n",
->>>>>>> 57d3572f
     "        if len(unique_sources['Source ID']) > 1 and i not in to_skip:\n",
     "            for j in range(i + 1, len(unique_sources['Source ID'])):\n",
     "                if j not in to_skip:\n",
@@ -229,17 +160,9 @@
     "                    proportion = (num_pts - temp) / (num_pts)\n",
     "                    if proportion == 1: #average point is a good representative for all points, same source\n",
     "                        #match found, update averages\n",
-<<<<<<< HEAD
     "                        new_sources['RA'][i] = avg_ra\n",
     "                        new_sources['Dec'][i] = avg_dec\n",
     "                        new_sources['FWHM'][i] = geo_avg_fwhm\n",
-=======
-    "                        num_i = len(low_df[(low_df['Source ID']) == unique_sources['Source ID'][i]])\n",
-    "                        num_j = len(low_df[(low_df['Source ID']) == unique_sources['Source ID'][j]])\n",
-    "                        new_sources['RA'][i] = (unique_sources['RA'][i] * num_i + unique_sources['RA'][j] * num_j) / (num_i + num_j)\n",
-    "                        new_sources['Dec'][i] = (unique_sources['Dec'][i] * num_i + unique_sources['Dec'][j] * num_j) / (num_i + num_j)\n",
-    "                        new_sources['FWHM'][i] = ((unique_sources['FWHM'][i]**num_i) * (unique_sources['FWHM'][j]**num_j))**(1/(num_i + num_j))\n",
->>>>>>> 57d3572f
     "                        #get rid of \"replaced\" source in Ambiguous Ties\n",
     "                        for k in range(len(unique_sources['Source ID'])):\n",
     "                            unique_sources['Ambiguous Ties'][k] = unique_sources['Ambiguous Ties'][k].replace(unique_sources['Source ID'][j], '')\n",
@@ -247,11 +170,7 @@
     "                            if unique_sources['Ambiguous Ties'][k][0] == '_':\n",
     "                                unique_sources['Ambiguous Ties'][k] = unique_sources['Ambiguous Ties'][k][1:]\n",
     "                            if unique_sources['Ambiguous Ties'][k][-1] == '_':\n",
-<<<<<<< HEAD
     "                                unique_sources['Ambiguous Ties'][k] = unique_sources['Ambiguous Ties'][k][:-1]\n",
-=======
-    "                                unique_sources['Ambiguous Ties'][k] = unique_sources['Ambiguous Ties'][k][:-2]\n",
->>>>>>> 57d3572f
     "                        #update low_df\n",
     "                        indices = low_df.index[low_df['Source ID'] == unique_sources['Source ID'][j]]\n",
     "                        low_df.loc[indices, 'Source ID'] = unique_sources['Source ID'][i]\n",
@@ -284,29 +203,17 @@
   },
   {
    "cell_type": "code",
-<<<<<<< HEAD
    "execution_count": 45,
-=======
-   "execution_count": 35,
->>>>>>> 57d3572f
    "id": "2bfa9eea-73eb-48bb-8458-5f7bb4f0fdbc",
    "metadata": {},
    "outputs": [],
    "source": [
-<<<<<<< HEAD
     "#low_level_csv('/mnt/COMPASS9/sma/quality/13323')"
-=======
-    "low_level_csv('/mnt/COMPASS9/sma/quality/13323')"
->>>>>>> 57d3572f
-   ]
-  },
-  {
-   "cell_type": "code",
-<<<<<<< HEAD
+   ]
+  },
+  {
+   "cell_type": "code",
    "execution_count": 46,
-=======
-   "execution_count": 18,
->>>>>>> 57d3572f
    "id": "f0ca8252",
    "metadata": {},
    "outputs": [],
@@ -316,11 +223,7 @@
   },
   {
    "cell_type": "code",
-<<<<<<< HEAD
    "execution_count": null,
-=======
-   "execution_count": 19,
->>>>>>> 57d3572f
    "id": "9bc54a8a",
    "metadata": {},
    "outputs": [
@@ -357,11 +260,7 @@
   },
   {
    "cell_type": "code",
-<<<<<<< HEAD
    "execution_count": null,
-=======
-   "execution_count": 38,
->>>>>>> 57d3572f
    "id": "e8b5e7ca",
    "metadata": {},
    "outputs": [],
@@ -393,11 +292,7 @@
   },
   {
    "cell_type": "code",
-<<<<<<< HEAD
    "execution_count": 50,
-=======
-   "execution_count": 21,
->>>>>>> 57d3572f
    "id": "ef1cf4a6",
    "metadata": {},
    "outputs": [],
@@ -407,11 +302,7 @@
   },
   {
    "cell_type": "code",
-<<<<<<< HEAD
    "execution_count": 51,
-=======
-   "execution_count": 22,
->>>>>>> 57d3572f
    "id": "650d3280",
    "metadata": {},
    "outputs": [],
@@ -421,11 +312,7 @@
   },
   {
    "cell_type": "code",
-<<<<<<< HEAD
    "execution_count": 52,
-=======
-   "execution_count": 23,
->>>>>>> 57d3572f
    "id": "c91ae561",
    "metadata": {},
    "outputs": [],
